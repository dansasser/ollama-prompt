--- conflicted
+++ resolved
@@ -1,6 +1,5 @@
 # ollama-prompt
 
-<<<<<<< HEAD
 [![PyPI version](https://badge.fury.io/py/ollama-prompt.svg)](https://badge.fury.io/py/ollama-prompt)
 [![Python 3.7+](https://img.shields.io/badge/python-3.7+-blue.svg)](https://www.python.org/downloads/)
 [![License: MIT](https://img.shields.io/badge/License-MIT-yellow.svg)](https://opensource.org/licenses/MIT)
@@ -10,26 +9,6 @@
 ---
 
 ## What is ollama-prompt?
-=======
-**Local Ollama CLI Tool for Deep Analysis**
-
-## Overview
-
-**ollama-prompt** is a cross-platform Python command-line utility to interact with a local Ollama server for advanced code analysis, prompt evaluation, and cost tracking. Send custom prompts to your preferred Ollama model and receive a structured JSON response with all server-side metadata: prompt, output, token counts, durations, and much more.
-
-**Ideal for:**
-- AGI agent orchestration
-- Cost-aware code review workflows
-- Analytics on token usage
-- Integrating structured LLM output into your developer pipeline
-
-## Features
-
-- Flexible CLI flags: set prompt, model, temperature, and token count
-- Prints **full verbose JSON**: includes response text, token usage (`prompt_eval_count`, `eval_count`), and engine stats
-- Integrates easily into developer pipelines (PowerShell, Bash, agent loops)
-- Works on Windows, Mac, Linux (Python 3.7+) with Ollama installed
->>>>>>> ba14b090
 
 A lightweight Python CLI that transforms Ollama into a powerful analysis tool with:
 - **Session persistence** - Multi-turn conversations with full context
@@ -61,31 +40,8 @@
 # 2. First question (creates session automatically)
 ollama-prompt --prompt "What is 2+2?"
 
-<<<<<<< HEAD
 # 3. Follow-up with context
 ollama-prompt --session-id <id-from-output> --prompt "What about 3+3?"
-=======
-## Installation
-
-**Recommended (PyPI):**
-
-```bash
-pip install ollama-prompt
-```
-
-**Requirements:**
-- Python 3.7 or higher
-- Local Ollama server running (`ollama serve`)
-
-**Alternative: Development/Manual Install**
-
-Clone the repository and install in editable mode:
-
-```bash
-git clone https://github.com/dansasser/ollama-prompt.git
-cd ollama-prompt
-pip install -e .
->>>>>>> ba14b090
 ```
 
 **Session created automatically!** See `session_id` in output.
@@ -94,7 +50,6 @@
 
 ---
 
-<<<<<<< HEAD
 ## Installation
 
 ### PyPI (Recommended)
@@ -131,150 +86,26 @@
 ollama-prompt --prompt "Explain Python decorators" \
               --model deepseek-v3.1:671b-cloud
 ```
-=======
-## Usage
-
-**Quick Start:**
-
-You must have the Ollama server running locally:
-```bash
-ollama serve
-```
-
-**Basic Example:**
-```bash
-ollama-prompt --prompt "Summarize the architecture in src/modules." --model deepseek-v3.1:671b-cloud
-```
-
-**Custom Flags:**
-```bash
-ollama-prompt --prompt "Evaluate performance of sorting algorithms." --model deepseek-v3.1:671b-cloud --temperature 0.05 --max_tokens 4096
-```
-
-**Output Example (JSON):**
-```json
-{
-  "model": "deepseek-v3.1:671b-cloud",
-  "prompt_eval_count": 38,
-  "eval_count": 93,
-  "response": "...",
-  "total_duration": 13300000,
-  "prompt_eval_duration": 1000000,
-  "eval_duration": 12200000,
-  "done": true
-}
-```
-
-**Advanced:**
-
-### Inlining local files in prompts (new: @file refs)
-
-You can reference local files directly inside a prompt using an `@` token. The CLI supports both Unix-style and Windows-style paths (forward and backslashes). When the CLI sees an `@path` token (for example `@./README.md` or `@docs\design.md`), it will read that file from disk (relative to `--repo-root`), inline its contents (bounded by `--max-file-bytes`), and send the combined prompt to the Ollama model. This lets remote orchestrators send only a short instruction like `analyze @./this-file.md` instead of embedding the full file content themselves.
-
-Syntax and rules
-- Token: `@<path>` where `<path>` must be path-like:
-  - starts with `./`, `../`, `/`, `\` or
-  - contains a path separator (`/` or `\`).
-  This reduces accidental expansion of email-like tokens (e.g. `@user`).
-- Examples of valid tokens:
-  - Unix: `@./README.md`, `@src/module/file.py`, `@/home/dev/project/notes.md`
-  - Windows: `@.\README.md`, `@src\module\file.py`, `@\C:\project\notes.md`
-- Files are read from disk by the CLI process before calling the local Ollama server.
-- Each referenced file is read up to `--max-file-bytes` bytes (default: 200000) and will be marked as `[TRUNCATED]` if larger.
-- Paths are resolved relative to `--repo-root` (default: `.`). Absolute paths are allowed only if they reside inside `--repo-root`.
-
-Examples
-- Summarize a README (Unix):
-```bash
-ollama-prompt --prompt "@./README.md Summarize the contents of this README" --model deepseek-v3.1:671b-cloud
-```
-
-- Summarize a README (Windows PowerShell):
-```powershell
-ollama-prompt --prompt "@.\README.md Summarize the contents of this README" --model deepseek-v3.1:671b-cloud
-```
-
-- Ask for fixes for a file (repo located at C:\projects\app):
-```bash
-ollama-prompt --prompt "Find bugs in @src\app\main.py" \
-  --repo-root C:\projects\app \
-  --model deepseek-v3.1:671b-cloud
-```
-
-Flags to document
-- `--repo-root`: Directory used to resolve `@file` references and to constrain file reads. Default is current working directory.
-- `--max-file-bytes`: Maximum number of bytes to read and inline for each referenced file. Large files will be truncated and the model will see a `[TRUNCATED]` marker.
-- Existing flags still apply: `--model`, `--temperature`, `--max_tokens`.
-
-Security and operational notes
-- Do not expose machines running this CLI (or its HTTP wrapper) to untrusted networks without authentication; the CLI will read local files and inline them into prompts.
-- Use a restrictive `--repo-root` to avoid allowing arbitrary filesystem reads.
-- Keep per-file limits (`--max-file-bytes`) conservative for very large repos.
-- For reproducibility, include file metadata (commit hash or path/mtime) in prompts or outputs when necessary.
-- For large repos prefer a retrieval/indexing layer (embeddings + vector DB) rather than inlining many big files in one prompt.
-
-
-- Pipe results with `jq`:
-  ```bash
-  ollama-prompt --prompt "Critical design flaws in utils.py?" | jq .eval_count
-  ```
-- Integrate into agent loops or analytics dashboards via JSON output.
->>>>>>> ba14b090
 
 ### Multi-Turn Conversation
 ```bash
 # First question
 ollama-prompt --prompt "Who wrote Hamlet?" > out.json
 
-<<<<<<< HEAD
 # Follow-up (remembers context)
 SESSION_ID=$(jq -r '.session_id' out.json)
 ollama-prompt --session-id $SESSION_ID --prompt "When was he born?"
 ```
-=======
-## Architecture: A Decoupled, Subprocess-as-Agent Model
-
-`ollama-prompt` is built to be a foundational component for AGI agent orchestration. It enables a powerful, local-first architecture where a high-level orchestrator (like another AI or a CI/CD script) can spawn `ollama-prompt` commands as **decoupled, cost-aware "sub-agents."**
-
-This subprocess model provides explicit, auditable receipts (the JSON output) for every task and allows for true OS-level parallelism.
-
-To learn more about this design pattern and how to implement it:
-
-* **[Subprocess Best Practices](ollama-prompt-subprocess-best-practices.md)**: A guide on how to safely and efficiently call `ollama-prompt` from a parent script.
-* **[Architectural Comparison](sub-agents-compared.md)**: A document comparing this decoupled model to other integrated agent architectures.
-
-## Troubleshooting
-
-- If you get `ModuleNotFoundError: ollama`, ensure you ran `pip install ollama` in the correct Python environment.
-- Ollama server must be running locally for requests to succeed (`ollama serve`).
-- For maximum context windows, check your model’s max token support.
->>>>>>> ba14b090
 
 ### File Analysis
 ```bash
 ollama-prompt --prompt "Review @./src/auth.py for security issues"
 ```
 
-<<<<<<< HEAD
 ### Stateless Mode
 ```bash
 ollama-prompt --prompt "Quick question" --no-session
 ```
-=======
-## Development & Contributing
-
-**Editable Install:**
-
-```bash
-git clone https://github.com/dansasser/ollama-prompt.git
-cd ollama-prompt
-pip install -e .
-```
-
-**To contribute:**
-- Fork the repo, create a branch, submit PRs.
-- Open issues for bugs/feature requests.
->>>>>>> ba14b090
 
 **More examples:** [Use Cases Guide](docs/guides/use-cases.md) with 12 real-world scenarios
 
@@ -298,7 +129,6 @@
 - Iterative debugging sessions
 - Architecture analysis across modules
 
-<<<<<<< HEAD
 **Multi-Agent Systems:**
 - Subprocess-based agent orchestration
 - Context-aware analysis pipelines
@@ -343,7 +173,7 @@
 - **Unexpected session_id in output?** Sessions are auto-created by default in v1.2.0+. This is normal behavior. Use `--no-session` for stateless operation.
 - **Session context not persisting?** Ensure you're using the same `--session-id` value across invocations. Use `--list-sessions` to see available sessions.
 
-***
+**Quick Start:**
 
 ## Contributing
 
@@ -411,18 +241,4 @@
 
 ---
 
-[PyPI Package](https://pypi.org/project/ollama-prompt/)
-=======
-## License
-
-MIT License (see Ollama license for server terms).
-
-## Credits
-
-Developed by Daniel T Sasser II for robust code offload workflows, AGI agent orchestration, and token/cost analytics.
-
-***
-
-
-[1](https://pypi.org/project/ollama-prompt/)
->>>>>>> ba14b090
+[PyPI Package](https://pypi.org/project/ollama-prompt/)